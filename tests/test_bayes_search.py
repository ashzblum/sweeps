--- conflicted
+++ resolved
@@ -24,7 +24,7 @@
 rastrigin_A = 10.0
 
 
-def rastrigin(x: npt.ArrayLike) -> np.floating:
+def rastrigin(x: ArrayLike) -> np.floating:
     # has a global minimum at (1, 1, 1, ...) with x_i \in [-4.12, 6.12]
     return rastrigin_A * len(x) + np.sum(
         np.square(x - 1.0) - rastrigin_A * np.cos(2 * np.pi * (x - 1.0))
@@ -43,7 +43,7 @@
 shekel_min = -10.5364
 
 
-def shekel(x: npt.ArrayLike) -> np.floating:
+def shekel(x: ArrayLike) -> np.floating:
     # Four minima in bounding region [[0,10]]*4
     return (
         -np.sum(np.reciprocal(np.sum(np.square(shekel_C - x), axis=1) + shekel_beta))
@@ -129,13 +129,9 @@
     optimium: Optional[ArrayLike] = None,
     atol: Optional[ArrayLike] = 0.2,
     chunk_size: integer = 1,
-<<<<<<< HEAD
     model: str = "gp",
     bw_multiplier: floating = 1.0,
-) -> Tuple[npt.ArrayLike, npt.ArrayLike]:
-=======
 ) -> Tuple[ArrayLike, ArrayLike]:
->>>>>>> 4c4dacdc
 
     bounds = np.array(bounds)
     if x_init is not None:
